#scene_files             = "scenes/sponza/sponza.obj"
<<<<<<< HEAD
scene_files             = "scenes/cornell/cornell.obj"
#scene_files             = "scenes/cubes.dae"
=======
scene_files             = "scenes/cornell/CornellBox-Original.obj"
>>>>>>> a03e8bec

gl_version_major        = 4
gl_version_minor        = 4

preload_programs        = true

vertex_buffer_size      = 268435456 # 256 MiB

# OpenGL
gl_debug_context        = false
gl_debug_break          = false # requires debug context
gl_debug_min_severity   = "GL_DEBUG_SEVERITY_MEDIUM"

tex_min_filter          = "GL_LINEAR_MIPMAP_LINEAR"
tex_mag_filter          = "GL_LINEAR"
tex_max_anisotropy      = 8.0

screen_width            = 1024
screen_height           = 768
<|MERGE_RESOLUTION|>--- conflicted
+++ resolved
@@ -1,10 +1,5 @@
-#scene_files             = "scenes/sponza/sponza.obj"
-<<<<<<< HEAD
-scene_files             = "scenes/cornell/cornell.obj"
-#scene_files             = "scenes/cubes.dae"
-=======
-scene_files             = "scenes/cornell/CornellBox-Original.obj"
->>>>>>> a03e8bec
+scene_files             = "scenes/sponza/sponza.obj"
+#scene_files             = "scenes/cornell/CornellBox-Original.obj"
 
 gl_version_major        = 4
 gl_version_minor        = 4
