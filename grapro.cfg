--- conflicted
+++ resolved
@@ -44,10 +44,5 @@
 light_nearplane         = 25.0
 light_bias              = 0.01
 
-<<<<<<< HEAD
 cam_nearplane           = 1.0
-cam_farplane            = 100.0
-=======
-cam_nearplane           = 55.0
-cam_farplane            = 10000.0
->>>>>>> 93fb89d5
+cam_farplane            = 100.0