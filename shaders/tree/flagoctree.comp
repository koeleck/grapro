--- conflicted
+++ resolved
@@ -85,20 +85,13 @@
         nodeptr = octree[childidx].id;
     }
 
-<<<<<<< HEAD
-    // check if current node has to be set "flagged"
-    if (has_to_be_flagged) {
-        nodeptr |= 0x80000000;
-        octree[childidx].id = nodeptr;
-    }
-=======
     // first iteration will skip the for-loop above!
 	// check if current node has to be set "flagged"
 	if (has_to_be_flagged) {
-        // set the flag. if the flag is set the node is marked that it has to be checked for 
+        // set the flag. if the flag is set the node is marked that it has to be checked for
         // further subdivisions (it has no childs so far)
 		nodeptr |= 0x80000000;
 		octree[childidx].id = nodeptr;
 	}
->>>>>>> 5e2b3081
+
 }