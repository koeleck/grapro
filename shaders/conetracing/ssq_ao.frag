--- conflicted
+++ resolved
@@ -20,17 +20,10 @@
 
 layout(location = 0) out vec4 out_color;
 
-<<<<<<< HEAD
 const float M_PI            = 3.14159265359;
 const uint num_sqrt_cones   = 2; // 2x2 grid
 const uint max_samples      = 5; // how many samples to take along each cone?
 const float sample_interval = 8; // how much space is between the samples?
-=======
-const float M_PI          = 3.14159265359;
-const uint num_sqrt_cones = 4; // 2x2 grid
-const uint max_samples    = 5; // how many samples to take along each cone?
-const float sample_interval = 50; // how much space is between the samples?
->>>>>>> bd5a1f3d
 
 /******************************************************************************/
 
