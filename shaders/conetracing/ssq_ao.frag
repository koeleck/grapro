--- conflicted
+++ resolved
@@ -219,14 +219,11 @@
     const float ratio = float(occluded_cone) / float(num_sqrt_cones * num_sqrt_cones);
 
     // debug
-<<<<<<< HEAD
-    out_color = vec4(normal, 1);
-=======
+
     out_color = vec4(color, 1);
 
     if(ratio < 0.1f) out_color.r = 1;
     if(ratio > 0.1f && ratio < 0.3f) out_color.g = 1;
     if(ratio > 0.3f && ratio < 0.7f) out_color.g = 1;
     if(ratio > 0.7f) out_color.b = 1;
->>>>>>> 7ec46a72
 }