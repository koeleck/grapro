--- conflicted
+++ resolved
@@ -305,7 +305,6 @@
 
     readIn(diffuse, normal, specular, glossy, emissive);
     vec4 wpos = resconstructWorldPos(vsTexCoord);
-<<<<<<< HEAD
 
     // specular
     vec3 incident = normalize(wpos.xyz - cam.Position.xyz);
@@ -315,11 +314,7 @@
     float angle = degreesToRadians(20.0) * glossy;
     vec3 spec = specular * traceCone(wpos.xyz, refl, angle, int(u_numSteps));
 
-    outFragColor = vec4(spec + calculateDiffuseColorAO(normal, wpos.xyz), 1.0);
-=======
-    
-    outFragColor = vec4(calculateDiffuseColorAO(normal, wpos.xyz), 1) * 3;
->>>>>>> 25b251f5
+    outFragColor = vec4(spec + 2.5 * calculateDiffuseColorAO(normal, wpos.xyz), 1.0);
 }
 
 /******************************************************************************/