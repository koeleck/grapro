--- conflicted
+++ resolved
@@ -385,13 +385,11 @@
     glEnable(GL_DEPTH_TEST);
     glEnable(GL_CULL_FACE);
     glDepthFunc(GL_LEQUAL);
-<<<<<<< HEAD
+
     // renderGeometry(m_vertexpulling_prog);
     renderAmbientOcclusion();
-=======
     //renderGeometry(m_vertexpulling_prog);
-    renderColorBoxes();
->>>>>>> 3b91429e
+    // renderColorBoxes();
 
     if (renderBBoxes)
         renderBoundingBoxes();
@@ -402,7 +400,6 @@
 
 /****************************************************************************/
 
-<<<<<<< HEAD
 void RendererImplBM::initAmbientOcclusion()
 {
     // shader
@@ -462,7 +459,10 @@
 
     // unbind fbo
     glBindFramebuffer(GL_FRAMEBUFFER, 0);    
-=======
+}
+
+/****************************************************************************/
+
 void RendererImplBM::renderColorBoxes() const
 {
     // uniforms
@@ -477,7 +477,6 @@
     glProgramUniform1ui(m_colorboxes_prog, loc, m_treeLevels);
 
     renderGeometry(m_colorboxes_prog);
->>>>>>> 3b91429e
 }
 
 /****************************************************************************/