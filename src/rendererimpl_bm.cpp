#include "rendererimpl_bm.h"

#include <cassert>
#include <algorithm>

#include "core/shader_manager.h"
#include "core/camera_manager.h"
#include "core/timer_array.h"
#include "core/instance_manager.h"
#include "core/mesh_manager.h"

#include "log/log.h"

#include "framework/vars.h"

#include "voxel.h"

/****************************************************************************/

RendererImplBM::RendererImplBM(core::TimerArray& timer_array, unsigned int treeLevels)
  : RendererInterface{timer_array, treeLevels}
{

    initShaders();

    initAmbientOcclusion();


    // allocate voxelBuffer
    auto sizeOfVoxels = vars.max_voxel_fragments * sizeof(VoxelStruct);
    recreateBuffer(m_voxelBuffer, sizeOfVoxels);

    // allocate octreeBuffer
    auto totalNodes = calculateMaxNodes();

    auto mem = totalNodes * 4 + sizeOfVoxels;
    auto unit = "B";
    if (mem > 1024) {
        unit = "kiB";
        mem /= 1024;
    }
    if (mem > 1024) {
        unit = "MiB";
        mem /= 1024;
    }
    if (mem > 1024) {
        unit = "GiB";
        mem /= 1024;
    }
    LOG_INFO("max nodes: ", totalNodes, ", max fragments: ", vars.max_voxel_fragments, " (", mem, unit, ")");

    recreateBuffer(m_octreeNodeBuffer, totalNodes * sizeof(OctreeNodeStruct));
    recreateBuffer(m_octreeNodeColorBuffer, totalNodes * sizeof(OctreeNodeColorStruct));

}

/****************************************************************************/

RendererImplBM::~RendererImplBM() = default;

/****************************************************************************/

void RendererImplBM::initShaders()
{
    core::res::shaders->registerShader("octreeNodeFlagComp", "tree/nodeflag_bm.comp", GL_COMPUTE_SHADER);
    m_octreeNodeFlag_prog = core::res::shaders->registerProgram("octreeNodeFlag_prog", {"octreeNodeFlagComp"});

    core::res::shaders->registerShader("octreeNodeAllocComp", "tree/nodealloc_bm.comp", GL_COMPUTE_SHADER);
    m_octreeNodeAlloc_prog = core::res::shaders->registerProgram("octreeNodeAlloc_prog", {"octreeNodeAllocComp"});

    core::res::shaders->registerShader("octreeLeafStoreComp", "tree/leafstore.comp", GL_COMPUTE_SHADER);
    m_octreeLeafStore_prog = core::res::shaders->registerProgram("octreeLeafStore_prog", {"octreeLeafStoreComp"});

    core::res::shaders->registerShader("octreeMipMapComp", "tree/mipmap.comp", GL_COMPUTE_SHADER);
    m_octreeMipMap_prog = core::res::shaders->registerProgram("octreeMipMap_prog", {"octreeMipMapComp"});
}

/****************************************************************************/

void RendererImplBM::resetAtomicBuffer() const
{
    const auto zero = GLuint{};

    glBindBuffer(GL_ATOMIC_COUNTER_BUFFER, m_atomicCounterBuffer);
    glBufferData(GL_ATOMIC_COUNTER_BUFFER, sizeof(GLuint), &zero, GL_STATIC_DRAW);

    glBindBufferBase(GL_ATOMIC_COUNTER_BUFFER, 0, m_atomicCounterBuffer);
    glBindBuffer(GL_ATOMIC_COUNTER_BUFFER, 0);
}

/****************************************************************************/

void RendererImplBM::resetBuffer(const gl::Buffer & buf, const int binding) const
{
    glBindBuffer(GL_SHADER_STORAGE_BUFFER, buf);

    // fill with zeroes
    const auto zero = GLuint{};
    glClearBufferData(GL_SHADER_STORAGE_BUFFER, GL_R32UI, GL_RED_INTEGER, GL_UNSIGNED_INT, &zero);

    // bind to binding point
    glBindBufferBase(GL_SHADER_STORAGE_BUFFER, binding, buf);

    glBindBuffer(GL_SHADER_STORAGE_BUFFER, 0);
}

/****************************************************************************/

void RendererImplBM::createVoxelList(const bool debug_output)
{

    if (debug_output) {
        LOG_INFO("");
        LOG_INFO("###########################");
        LOG_INFO("# Voxel Fragment Creation #");
        LOG_INFO("###########################");
    }

    m_voxelize_timer->start();

    auto* old_cam = core::res::cameras->getDefaultCam();
    core::res::cameras->makeDefault(m_voxelize_cam);

    const auto dim = static_cast<int>(std::pow(2.0, m_treeLevels - 1));

    glBindFramebuffer(GL_FRAMEBUFFER, m_voxelizationFBO);
    glViewport(0, 0, dim, dim);

    glUseProgram(m_voxel_prog);

    // uniforms
    const auto loc = glGetUniformLocation(m_voxel_prog, "uNumVoxels");
    glUniform1i(loc, dim);

    // buffer
    resetAtomicBuffer();
    resetBuffer(m_voxelBuffer, core::bindings::VOXEL);

    // render
    renderGeometry(m_voxel_prog);

    // get number of voxel fragments
    glBindBuffer(GL_ATOMIC_COUNTER_BUFFER, m_atomicCounterBuffer);
    const auto count = static_cast<GLuint *>(glMapBufferRange(GL_ATOMIC_COUNTER_BUFFER, 0, sizeof(GLuint), GL_MAP_READ_BIT));
    glBindBuffer(GL_ATOMIC_COUNTER_BUFFER, 0);
    m_numVoxelFrag = count[0];

    m_voxelize_timer->stop();

    glBindFramebuffer(GL_FRAMEBUFFER, 0);
    glViewport(0, 0, vars.screen_width, vars.screen_height);
    core::res::cameras->makeDefault(old_cam);

    if (debug_output) {
        LOG_INFO("");
        LOG_INFO("Number of Entries in Voxel Fragment List: ", m_numVoxelFrag);
        LOG_INFO("");
    }

}

/****************************************************************************/

void RendererImplBM::buildVoxelTree(const bool debug_output)
{

    if (debug_output) {
        LOG_INFO("");
        LOG_INFO("###########################");
        LOG_INFO("#     Octree Creation     #");
        LOG_INFO("###########################");
    }

    m_tree_timer->start();

    // calculate max threads for flag shader to get all the voxel fragments
    auto calculateDataHeight = [&](unsigned int num, unsigned width) {
        return (num + width - 1) / width;
    };
    const auto dataWidth = 1024u;
    const auto groupWidth = 128u;
    const auto allocwidth = 64u;

    auto dataHeight = calculateDataHeight(m_numVoxelFrag, dataWidth);
    auto groupHeight = calculateDataHeight(dataHeight, 8u);

    // octree buffer
    resetBuffer(m_octreeNodeBuffer, core::bindings::OCTREE);
    resetBuffer(m_octreeNodeColorBuffer, core::bindings::OCTREE_COLOR);

    // atomic counter (counts how many child node have to be allocated)
    resetAtomicBuffer();
    const auto zero = GLuint{}; // for resetting the atomic counter

    // uniforms
    const auto loc_u_numVoxelFrag = glGetUniformLocation(m_octreeNodeFlag_prog, "u_numVoxelFrag");
    const auto loc_u_voxelDim = glGetUniformLocation(m_octreeNodeFlag_prog, "u_voxelDim");
    const auto loc_u_maxLevel = glGetUniformLocation(m_octreeNodeFlag_prog, "u_maxLevel");

    const auto loc_u_numNodesThisLevel = glGetUniformLocation(m_octreeNodeAlloc_prog, "u_numNodesThisLevel");
    const auto loc_u_nodeOffset = glGetUniformLocation(m_octreeNodeAlloc_prog, "u_nodeOffset");
    const auto loc_u_allocOffset = glGetUniformLocation(m_octreeNodeAlloc_prog, "u_allocOffset");

    const auto loc_u_numVoxelFrag_Store = glGetUniformLocation(m_octreeLeafStore_prog, "u_numVoxelFrag");
    const auto loc_u_voxelDim_Store = glGetUniformLocation(m_octreeLeafStore_prog, "u_voxelDim");
    const auto loc_u_treeLevels = glGetUniformLocation(m_octreeLeafStore_prog, "u_treeLevels");

    const auto voxelDim = static_cast<unsigned int>(std::pow(2, m_treeLevels - 1));

    glProgramUniform1ui(m_octreeNodeFlag_prog, loc_u_numVoxelFrag, m_numVoxelFrag);
    glProgramUniform1ui(m_octreeNodeFlag_prog, loc_u_voxelDim, voxelDim);

    glProgramUniform1ui(m_octreeLeafStore_prog, loc_u_numVoxelFrag_Store, m_numVoxelFrag);
    glProgramUniform1ui(m_octreeLeafStore_prog, loc_u_voxelDim_Store, voxelDim);
    glProgramUniform1ui(m_octreeLeafStore_prog, loc_u_treeLevels, m_treeLevels);

    auto nodeOffset = 0u; // offset to first node of next level
    auto allocOffset = 1u; // offset to first free space for new nodes
    auto maxNodesPerLevel = std::vector<unsigned int>{1}; // number of nodes in each tree level; root level = 1

    for (auto i = 0u; i < m_treeLevels; ++i) {

        if (debug_output) {
            LOG_INFO("");
            LOG_INFO("Starting with max level ", i);
        }

        /*
         *  flag nodes
         */

        glUseProgram(m_octreeNodeFlag_prog);

        // uniforms
        glProgramUniform1ui(m_octreeNodeFlag_prog, loc_u_maxLevel, i);

        // dispatch
        if (debug_output) {
            LOG_INFO("Dispatching NodeFlag with ", groupWidth, "*", groupHeight, "*1 groups with 8*8*1 threads each");
            LOG_INFO("--> ", groupWidth * groupHeight * 64, " threads");
        }
        glDispatchCompute(groupWidth, groupHeight, 1);
        glMemoryBarrier(GL_SHADER_STORAGE_BARRIER_BIT);

        // break to avoid allocating with ptrs to more children
        if (i == m_treeLevels - 1) {

            nodeOffset += maxNodesPerLevel[i];
            break;

        }

        /*
         *  allocate child nodes
         */

        glUseProgram(m_octreeNodeAlloc_prog);

        // uniforms
        glProgramUniform1ui(m_octreeNodeAlloc_prog, loc_u_numNodesThisLevel, maxNodesPerLevel[i]);
        glProgramUniform1ui(m_octreeNodeAlloc_prog, loc_u_nodeOffset, nodeOffset);
        glProgramUniform1ui(m_octreeNodeAlloc_prog, loc_u_allocOffset, allocOffset);

        // dispatch
        const auto allocGroupDim = (maxNodesPerLevel[i] + allocwidth - 1) / allocwidth;
        if (debug_output) {
            LOG_INFO("Dispatching NodeAlloc with ", allocGroupDim, "*1*1 groups with 64*1*1 threads each");
            LOG_INFO("--> ", allocGroupDim * 64, " threads");
        }
        glDispatchCompute(allocGroupDim, 1, 1);
        glMemoryBarrier(GL_SHADER_STORAGE_BARRIER_BIT | GL_ATOMIC_COUNTER_BARRIER_BIT);

        /*
         *  get how many nodes have to be allocated at most
         */

        GLuint actualNodesAllocated{};
        glBindBuffer(GL_ATOMIC_COUNTER_BUFFER, m_atomicCounterBuffer);
        glGetBufferSubData(GL_ATOMIC_COUNTER_BUFFER, 0, sizeof(GLuint), &actualNodesAllocated);
        glClearBufferData(GL_ATOMIC_COUNTER_BUFFER, GL_R32UI, GL_RED_INTEGER, GL_UNSIGNED_INT, &zero); //reset counter to zero
        glBindBuffer(GL_ATOMIC_COUNTER_BUFFER, 0);
        if (debug_output) { LOG_INFO(actualNodesAllocated, " nodes have been allocated"); }
        const auto maxNodesToBeAllocated = actualNodesAllocated * 8;

        /*
         *  update offsets
         */

        maxNodesPerLevel.emplace_back(maxNodesToBeAllocated);   // maxNodesToBeAllocated is the number of threads
                                                                // we want to launch in the next level
        nodeOffset += maxNodesPerLevel[i];                      // add number of newly allocated child nodes to offset
        allocOffset += maxNodesToBeAllocated;

    }

    if (debug_output) {
        LOG_INFO("");
        LOG_INFO("Total Nodes created: ", nodeOffset);
        LOG_INFO("");
    }

    m_tree_timer->stop();

    m_mipmap_timer->start();

    /*
     *  write information to leafs
     */

    glUseProgram(m_octreeLeafStore_prog);

    // dispatch
    if (debug_output) {
        LOG_INFO("Dispatching LeafStore with ", groupWidth, "*", groupHeight, "*1 groups with 8*8*1 threads each");
        LOG_INFO("--> ", groupWidth * groupHeight * 64, " threads");
    }
    glDispatchCompute(groupWidth, groupHeight, 1);
    glMemoryBarrier(GL_SHADER_STORAGE_BARRIER_BIT);

    /*
     *  mip map higher levels
     */

    glUseProgram(m_octreeMipMap_prog);

    // uniforms
    const auto loc_nodeOffset_MipMap = glGetUniformLocation(m_octreeMipMap_prog, "u_nodeOffset");
    const auto loc_nodesThisLevel_MipMap = glGetUniformLocation(m_octreeMipMap_prog, "u_nodesThisLevel");

    auto offset = nodeOffset - maxNodesPerLevel.back();

    for (auto i = static_cast<int>(m_treeLevels) - 2; i >= 0; --i) {

        offset -= maxNodesPerLevel[i];
        if (debug_output) {
            LOG_INFO("");
            LOG_INFO("offset: ", offset, ", u_nodesThisLevel: ", maxNodesPerLevel[i]);
        }

        // uniforms
        glUniform1ui(loc_nodeOffset_MipMap, offset);
        glUniform1ui(loc_nodesThisLevel_MipMap, maxNodesPerLevel[i]);

        // dispatch
        auto groupX = calculateDataHeight(maxNodesPerLevel[i], 64);
        if (debug_output) {
            LOG_INFO("Dispatching MipMap with ", groupX, "*1*1 groups with 64*1*1 threads each");
            LOG_INFO("--> ", groupX * 64, " threads");
        }
        glDispatchComputeGroupSizeARB(groupX, 1, 1,
                                      64, 1, 1);
        glMemoryBarrier(GL_SHADER_STORAGE_BARRIER_BIT);

    }

    m_mipmap_timer->stop();

    createVoxelBBoxes(nodeOffset);

}

/****************************************************************************/

void RendererImplBM::render(const unsigned int treeLevels, const bool renderBBoxes,
                            const bool renderOctree, const bool renderVoxColors,
                            const bool debug_output)
{
    if (m_geometry.empty())
        return;

    if (treeLevels != m_treeLevels) {
        m_treeLevels = treeLevels;
        m_rebuildTree = true;

        auto totalNodes = calculateMaxNodes();
        recreateBuffer(m_octreeNodeBuffer, totalNodes * sizeof(OctreeNodeStruct));
        recreateBuffer(m_octreeNodeColorBuffer, totalNodes * sizeof(OctreeNodeColorStruct));
        resizeFBO();
    }

    if (m_rebuildTree) {
        createVoxelList(debug_output);
        buildVoxelTree(debug_output);
        m_rebuildTree = false;
    }

    glEnable(GL_DEPTH_TEST);
    glEnable(GL_CULL_FACE);
    glDepthFunc(GL_LEQUAL);

    renderAmbientOcclusion();
<<<<<<< HEAD
    /*if (renderVoxColors) {
=======
    if (renderVoxColors) {
>>>>>>> 8941f804
        renderVoxelColors();
    } else {
        renderGeometry(m_vertexpulling_prog);
    }*/

    if (renderBBoxes)
        renderBoundingBoxes();

    if (renderOctree)
        renderVoxelBoundingBoxes();
}

/****************************************************************************/

void RendererImplBM::initAmbientOcclusion()
{
    // shader
    core::res::shaders->registerShader("vertexpulling_vert", "basic/vertexpulling.vert", GL_VERTEX_SHADER);
    core::res::shaders->registerShader("gbuffer_frag", "conetracing/gbuffer.frag", GL_FRAGMENT_SHADER);
    m_gbuffer_prog = core::res::shaders->registerProgram("gbuffer_prog", {"vertexpulling_vert", "gbuffer_frag"});

    core::res::shaders->registerShader("ssq_ao_vert", "conetracing/ssq_ao.vert", GL_VERTEX_SHADER);
    core::res::shaders->registerShader("ssq_ao_frag", "conetracing/ssq_ao.frag", GL_FRAGMENT_SHADER);
    m_ssq_ao_prog = core::res::shaders->registerProgram("ssq_ao_prog", {"ssq_ao_vert", "ssq_ao_frag"});

    // textures
    glBindTexture(GL_TEXTURE_2D, m_tex_position.get());
    glTexImage2D(GL_TEXTURE_2D, 0, GL_RGBA32F, vars.screen_width, vars.screen_height, 0, GL_RGBA, GL_FLOAT, 0);

    glBindTexture(GL_TEXTURE_2D, m_tex_normal.get());
    glTexImage2D(GL_TEXTURE_2D, 0, GL_RGBA16F, vars.screen_width, vars.screen_height, 0, GL_RGBA, GL_FLOAT, 0);

    glBindTexture(GL_TEXTURE_2D, m_tex_color.get());
    glTexImage2D(GL_TEXTURE_2D, 0, GL_RGBA, vars.screen_width, vars.screen_height, 0, GL_RGBA, GL_UNSIGNED_BYTE, 0);

    glBindTexture(GL_TEXTURE_2D, m_tex_depth.get());
    glTexImage2D(GL_TEXTURE_2D, 0, GL_R32F, vars.screen_width, vars.screen_height, 0, GL_RGBA, GL_FLOAT, 0);

    // FBO
    glBindFramebuffer(GL_FRAMEBUFFER, m_gbuffer_FBO);
    glFramebufferTexture(GL_FRAMEBUFFER, GL_COLOR_ATTACHMENT0, m_tex_position, 0);
    glFramebufferTexture(GL_FRAMEBUFFER, GL_COLOR_ATTACHMENT1, m_tex_normal, 0);
    glFramebufferTexture(GL_FRAMEBUFFER, GL_COLOR_ATTACHMENT2, m_tex_color, 0);
    glFramebufferTexture(GL_FRAMEBUFFER, GL_COLOR_ATTACHMENT3, m_tex_depth, 0);
    if (glCheckFramebufferStatus(GL_FRAMEBUFFER) != GL_FRAMEBUFFER_COMPLETE) {
        LOG_ERROR("Empty framebuffer is not complete (WTF?!?)");
    }

    // screen space quad
    glBindVertexArray(m_vao_ssq.get());
    float ssq[] = { -1.f, -1.f, 0.f,
                    1.f, -1.f, 0.f,
                    1.f, 1.f, 0.f,
                    1.f, 1.f, 0.f,
                    -1.f, 1.f, 0.f,
                    -1.f, -1.f, 0.f };

    glBindBuffer(GL_ARRAY_BUFFER, m_vbo_ssq.get());
    glBufferData(GL_ARRAY_BUFFER, sizeof(ssq), ssq, GL_STATIC_DRAW);
    glVertexAttribPointer(m_v_ssq, 3, GL_FLOAT, GL_FALSE, 0, 0);
    glEnableVertexAttribArray(m_v_ssq);
}

/****************************************************************************/

void RendererImplBM::renderAmbientOcclusion() const
{

    /*
     *   First step: fill "gbuffer" with camera <-> scene intersection
     *  positions.
     */

    // bind gbuffer texture
    glBindTexture(GL_TEXTURE_2D, m_tex_position.get());
    glBindTexture(GL_TEXTURE_2D, m_tex_normal.get());
    glBindTexture(GL_TEXTURE_2D, m_tex_color.get());
    glBindTexture(GL_TEXTURE_2D, m_tex_depth.get());

    // FBO
    glBindFramebuffer(GL_FRAMEBUFFER, m_gbuffer_FBO);
    glViewport(0, 0, vars.screen_width, vars.screen_height);
    GLenum DrawBuffers[4] = {GL_COLOR_ATTACHMENT0, GL_COLOR_ATTACHMENT1, GL_COLOR_ATTACHMENT2, GL_COLOR_ATTACHMENT3};
    glDrawBuffers(4, DrawBuffers);

    glClear(GL_COLOR_BUFFER_BIT | GL_DEPTH_BUFFER_BIT);
    renderGeometry(m_gbuffer_prog);

    // unbind fbo
    glBindFramebuffer(GL_FRAMEBUFFER, 0);


    /*
     *  Render screen space quad
     */
    glClear(GL_COLOR_BUFFER_BIT | GL_DEPTH_BUFFER_BIT);

    glUseProgram(m_ssq_ao_prog);

    glActiveTexture(GL_TEXTURE0);
    glBindTexture(GL_TEXTURE_2D, m_tex_position.get());
    glActiveTexture(GL_TEXTURE1);
    glBindTexture(GL_TEXTURE_2D, m_tex_normal.get());
    glActiveTexture(GL_TEXTURE2);
    glBindTexture(GL_TEXTURE_2D, m_tex_color.get());
    glActiveTexture(GL_TEXTURE3);
    glBindTexture(GL_TEXTURE_2D, m_tex_depth.get());

    auto loc = glGetUniformLocation(m_ssq_ao_prog, "u_pos");
    glUniform1i(loc, 0);
    loc = glGetUniformLocation(m_ssq_ao_prog, "u_normal");
    glUniform1i(loc, 1);
    loc = glGetUniformLocation(m_ssq_ao_prog, "u_color");
    glUniform1i(loc, 2);
    loc = glGetUniformLocation(m_ssq_ao_prog, "u_depth");
    glUniform1i(loc, 3);

    const auto voxelDim = static_cast<unsigned int>(std::pow(2, m_treeLevels));
    loc = glGetUniformLocation(m_ssq_ao_prog, "u_voxelDim");
    glProgramUniform1ui(m_ssq_ao_prog, loc, voxelDim);
    loc = glGetUniformLocation(m_ssq_ao_prog, "u_bboxMin");
    glProgramUniform3f(m_ssq_ao_prog, loc, m_scene_bbox.pmin.x, m_scene_bbox.pmin.y, m_scene_bbox.pmin.z);
    loc = glGetUniformLocation(m_ssq_ao_prog, "u_bboxMax");
    glProgramUniform3f(m_ssq_ao_prog, loc, m_scene_bbox.pmax.x, m_scene_bbox.pmax.y, m_scene_bbox.pmax.z);
    loc = glGetUniformLocation(m_ssq_ao_prog, "u_screenwidth");
    glProgramUniform1i(m_ssq_ao_prog, loc, vars.screen_width);
    loc = glGetUniformLocation(m_ssq_ao_prog, "u_screenheight");
    glProgramUniform1i(m_ssq_ao_prog, loc, vars.screen_height);

    glBindVertexArray(m_vao_ssq.get());
    glDrawArrays(GL_TRIANGLES, 0, 6);


    // TODO: FIX THIS
    // debug: check if the gbuffer textures are filled
    /*glBindFramebuffer(GL_READ_FRAMEBUFFER, m_gbuffer_FBO);
    glReadBuffer(GL_COLOR_ATTACHMENT0);
    glBlitFramebuffer(0, 0, vars.screen_width, vars.screen_height,
                      0, 0, vars.screen_width/2, vars.screen_height/2,
                      GL_COLOR_BUFFER_BIT, GL_LINEAR);
    glReadBuffer(GL_COLOR_ATTACHMENT1);
    glBlitFramebuffer(0, 0, vars.screen_width, vars.screen_height,
                      0, vars.screen_height/2, vars.screen_width/2, vars.screen_height,
                      GL_COLOR_BUFFER_BIT, GL_LINEAR);
    glReadBuffer(GL_COLOR_ATTACHMENT2);
    glBlitFramebuffer(0, 0, vars.screen_width, vars.screen_height,
                      vars.screen_width/2, 0, vars.screen_width, vars.screen_height/2,
                      GL_COLOR_BUFFER_BIT, GL_LINEAR);
    glReadBuffer(GL_COLOR_ATTACHMENT3);
    glBlitFramebuffer(0, 0, vars.screen_width, vars.screen_height,
                      vars.screen_width/2, vars.screen_height/2, vars.screen_width, vars.screen_height,
                      GL_COLOR_BUFFER_BIT, GL_LINEAR);*/
}

/****************************************************************************/<|MERGE_RESOLUTION|>--- conflicted
+++ resolved
@@ -388,16 +388,12 @@
     glEnable(GL_CULL_FACE);
     glDepthFunc(GL_LEQUAL);
 
-    renderAmbientOcclusion();
-<<<<<<< HEAD
-    /*if (renderVoxColors) {
-=======
+    //renderAmbientOcclusion();
     if (renderVoxColors) {
->>>>>>> 8941f804
         renderVoxelColors();
     } else {
         renderGeometry(m_vertexpulling_prog);
-    }*/
+    }
 
     if (renderBBoxes)
         renderBoundingBoxes();
