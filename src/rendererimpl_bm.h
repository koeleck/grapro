--- conflicted
+++ resolved
@@ -25,16 +25,14 @@
     void resetBuffer(const gl::Buffer &, int) const;
     void resetAtomicBuffer() const;
 
-<<<<<<< HEAD
 	// cone tracing
     core::Program                       m_gbuffer_prog;
     gl::Framebuffer                     m_gbuffer_FBO;
     gl::Texture                         m_tex_position;
-=======
+
+    // colorbox stuff
     void renderColorBoxes() const;
-
     core::Program   m_colorboxes_prog;
->>>>>>> 3b91429e
 
 };
 
