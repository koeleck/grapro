--- conflicted
+++ resolved
@@ -707,10 +707,6 @@
         glDisable(GL_CULL_FACE);
         renderShadowmaps();
 
-<<<<<<< HEAD
-=======
-
->>>>>>> c9915499
         createVoxelList();
         buildVoxelTree();
         m_rebuildTree = false;
@@ -754,6 +750,9 @@
         m_gbuffer.bindTextures();
         // direct lighting
         glUseProgram(m_direct_lighting_prog);
+        auto loc = glGetUniformLocation(m_direct_lighting_prog, "u_shadowsEnabled");
+        if(loc >= 0)
+            glUniform1ui(loc, m_shadowsEnabled);
         glDrawArrays(GL_TRIANGLES, 0, 3);
     }
 
