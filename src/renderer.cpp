--- conflicted
+++ resolved
@@ -641,7 +641,6 @@
 
 /****************************************************************************/
 
-<<<<<<< HEAD
 void Renderer::populateGBuffer()
 {
     m_gbuffer.bindTextures();
@@ -658,11 +657,7 @@
 
 /****************************************************************************/
 
-void Renderer::render(const bool renderBBoxes, const bool renderOctree, int octree_level,
-        const bool solid)
-=======
 void Renderer::render(const Options & options)
->>>>>>> 55d03850
 {
     if (m_geometry.empty())
         return;
@@ -713,16 +708,19 @@
     if (options.renderBBoxes)
         renderBoundingBoxes();
     
-    /*m_gbuffer.bindTextures();
-    m_gbuffer.bindReadFramebuffer();
-    glReadBuffer(GL_COLOR_ATTACHMENT0);
-    glBlitFramebuffer(0, 0, vars.screen_width, vars.screen_height,
-        0, 0, vars.screen_width/2, vars.screen_height/2,
-        GL_COLOR_BUFFER_BIT, GL_LINEAR);
-    glReadBuffer(GL_COLOR_ATTACHMENT1);
-    glBlitFramebuffer(0, 0, vars.screen_width, vars.screen_height,
-        0, vars.screen_height/2, vars.screen_width/2, vars.screen_height,
-        GL_COLOR_BUFFER_BIT, GL_LINEAR);*/
+    if(options.debugGBuffer)
+    {
+        m_gbuffer.bindTextures();
+        m_gbuffer.bindReadFramebuffer();
+        glReadBuffer(GL_COLOR_ATTACHMENT0);
+        glBlitFramebuffer(0, 0, vars.screen_width, vars.screen_height,
+            0, 0, vars.screen_width/2, vars.screen_height/2,
+            GL_COLOR_BUFFER_BIT, GL_LINEAR);
+        glReadBuffer(GL_COLOR_ATTACHMENT1);
+        glBlitFramebuffer(0, 0, vars.screen_width, vars.screen_height,
+            0, vars.screen_height/2, vars.screen_width/2, vars.screen_height,
+            GL_COLOR_BUFFER_BIT, GL_LINEAR);
+    }
 }
 
 /****************************************************************************/
@@ -802,18 +800,9 @@
         }
 
         // enable/disable shadow
-<<<<<<< HEAD
         auto loc = glGetUniformLocation(prog, "u_shadowsEnabled");
         if(loc >= 0)
             glUniform1i(loc, m_shadowsEnabled);
-=======
-        if (m_shadowsEnabled) {
-            glUniform1ui(1, 1);
-        } else {
-            glUniform1ui(1, 0);
-        }
-
->>>>>>> 55d03850
 
         glMultiDrawElementsIndirect(cmd.mode, cmd.type,
                 cmd.indirect, cmd.drawcount, cmd.stride);
