--- conflicted
+++ resolved
@@ -630,6 +630,11 @@
         glUseProgram(inject_prog);
         glUniform1ui(0, count);
         glUniform1ui(1, start);
+        if (m_shadowsEnabled) {
+            glUniform1ui(2, 1);
+        } else {
+            glUniform1ui(2, 0);
+        }
         glBindImageTexture(0, m_brick_texture, 0, GL_TRUE, 0, GL_WRITE_ONLY, GL_RGBA16F);
         const GLuint inject_workgroups = (count + INJECT_PROG_LOCAL_SIZE - 1) / INJECT_PROG_LOCAL_SIZE;
         glDispatchCompute(inject_workgroups, 1, 1);
@@ -702,7 +707,6 @@
         m_rebuildTree = false;
     }
 
-<<<<<<< HEAD
     if (options.renderVoxelBoxes) {
         debugRenderTree(false, options.debugLevel, false);
     } else if (options.renderVoxelBoxesColored) {
@@ -712,15 +716,6 @@
         glEnable(GL_CULL_FACE);
         glDepthFunc(GL_LEQUAL);
         debugRenderTree(true, options.debugLevel, true);
-=======
-    if (renderOctree) {
-        if (solid) {
-            glEnable(GL_DEPTH_TEST);
-            glEnable(GL_CULL_FACE);
-            glDepthFunc(GL_LEQUAL);
-        }
-        debugRenderTree(solid, octree_level);
->>>>>>> 9bb0761e
     }
 
     if (!options.renderVoxelColors) {
