#include "log/log.h"
#include "core/shader_manager.h"
#include "core/shader_interface.h"
#include "gbuffer.h"

/****************************************************************************/

GBuffer::GBuffer(const int width, const int height)
  : m_width{width},
    m_height{height}
{
    GLint prev_fbo;
    GLint prev_tex;
    glGetIntegerv(GL_DRAW_FRAMEBUFFER_BINDING, &prev_fbo);
    glGetIntegerv(GL_TEXTURE_BINDING_2D, &prev_tex);

    glBindFramebuffer(GL_DRAW_FRAMEBUFFER, m_fbo);

    glBindTexture(GL_TEXTURE_2D, m_depth_tex);
    glTexStorage2D(GL_TEXTURE_2D, 1, GL_DEPTH_COMPONENT32F,
            m_width, m_height);
    glTexParameteri(GL_TEXTURE_2D, GL_TEXTURE_MIN_FILTER, GL_LINEAR);
    glTexParameteri(GL_TEXTURE_2D, GL_TEXTURE_MAG_FILTER, GL_LINEAR);
    glTexParameteri(GL_TEXTURE_2D, GL_TEXTURE_WRAP_S, GL_CLAMP_TO_EDGE);
    glTexParameteri(GL_TEXTURE_2D, GL_TEXTURE_WRAP_T, GL_CLAMP_TO_EDGE);
    glFramebufferTexture2D(GL_DRAW_FRAMEBUFFER, GL_DEPTH_ATTACHMENT,
            GL_TEXTURE_2D, m_depth_tex, 0);

    glBindTexture(GL_TEXTURE_2D, m_diffuse_normal);
    glTexStorage2D(GL_TEXTURE_2D, 1, GL_RGBA16F,
            m_width, m_height);
    glTexParameteri(GL_TEXTURE_2D, GL_TEXTURE_MIN_FILTER, GL_LINEAR);
    glTexParameteri(GL_TEXTURE_2D, GL_TEXTURE_MAG_FILTER, GL_LINEAR);
    glTexParameteri(GL_TEXTURE_2D, GL_TEXTURE_WRAP_S, GL_CLAMP_TO_EDGE);
    glTexParameteri(GL_TEXTURE_2D, GL_TEXTURE_WRAP_T, GL_CLAMP_TO_EDGE);

    glFramebufferTexture2D(GL_DRAW_FRAMEBUFFER, GL_COLOR_ATTACHMENT0,
            GL_TEXTURE_2D, m_diffuse_normal, 0);

    glBindTexture(GL_TEXTURE_2D, m_specular_gloss_emissive);
    glTexStorage2D(GL_TEXTURE_2D, 1, GL_RGBA16F,
            m_width, m_height);
    glTexParameteri(GL_TEXTURE_2D, GL_TEXTURE_MIN_FILTER, GL_LINEAR);
    glTexParameteri(GL_TEXTURE_2D, GL_TEXTURE_MAG_FILTER, GL_LINEAR);
    glTexParameteri(GL_TEXTURE_2D, GL_TEXTURE_WRAP_S, GL_CLAMP_TO_EDGE);
    glTexParameteri(GL_TEXTURE_2D, GL_TEXTURE_WRAP_T, GL_CLAMP_TO_EDGE);
    glFramebufferTexture2D(GL_DRAW_FRAMEBUFFER, GL_COLOR_ATTACHMENT1,
            GL_TEXTURE_2D, m_specular_gloss_emissive, 0);
<<<<<<< HEAD
=======

    GLenum drawBuffers[2] = {GL_COLOR_ATTACHMENT0, GL_COLOR_ATTACHMENT1};
    glDrawBuffers(2, drawBuffers);
>>>>>>> c9915499

    if (glCheckFramebufferStatus(GL_DRAW_FRAMEBUFFER) != GL_FRAMEBUFFER_COMPLETE) {
        LOG_ERROR("Framebuffer not complete");
    }


    glBindFramebuffer(GL_DRAW_FRAMEBUFFER, static_cast<GLuint>(prev_fbo));
    glBindTexture(GL_TEXTURE_2D, static_cast<GLuint>(prev_tex));

    // shader
    core::res::shaders->registerShader("vertexpulling_vert", "basic/vertexpulling.vert", GL_VERTEX_SHADER);
    core::res::shaders->registerShader("gbuffer_frag", "conetracing/gbuffer.frag", GL_FRAGMENT_SHADER);
    m_gbuffer_prog = core::res::shaders->registerProgram("gbuffer_prog", {"vertexpulling_vert", "gbuffer_frag"});
}

/****************************************************************************/

int GBuffer::getWidth() const
{
    return m_width;
}

/****************************************************************************/

int GBuffer::getHeight() const
{
    return m_height;
}

/****************************************************************************/

void GBuffer::bindFramebuffer(const bool saveState)
{
    if (saveState) {
        glGetIntegerv(GL_DRAW_FRAMEBUFFER_BINDING, &m_prev_fbo);
        glGetIntegerv(GL_VIEWPORT, m_prev_viewport);
    }

    glBindFramebuffer(GL_DRAW_FRAMEBUFFER, m_fbo);
    glViewport(0, 0, m_width, m_height);
}

/****************************************************************************/

void GBuffer::bindReadFramebuffer()
{
    glBindFramebuffer(GL_READ_FRAMEBUFFER, m_fbo);
}

/****************************************************************************/

void GBuffer::unbindFramebuffer()
{
    glBindFramebuffer(GL_DRAW_FRAMEBUFFER, static_cast<GLuint>(m_prev_fbo));
    glViewport(m_prev_viewport[0], m_prev_viewport[1],
            m_prev_viewport[2], m_prev_viewport[3]);
}

/****************************************************************************/

void GBuffer::bindTextures() const
{
    glActiveTexture(GL_TEXTURE0 + core::bindings::GBUFFER_DEPTH_TEX);
    glBindTexture(GL_TEXTURE_2D, m_depth_tex);
    glActiveTexture(GL_TEXTURE0 + core::bindings::GBUFFER_DIFFUSE_NORMAL_TEX);
    glBindTexture(GL_TEXTURE_2D, m_diffuse_normal);
    glActiveTexture(GL_TEXTURE0 + core::bindings::GBUFFER_SPECULAR_GLOSSY_EMISSIVE_TEX);
    glBindTexture(GL_TEXTURE_2D, m_specular_gloss_emissive);
}

/****************************************************************************/

GLuint GBuffer::getDiffuseNormalTex() const
{
    return m_diffuse_normal;
}

/****************************************************************************/

GLuint GBuffer::getSpecGlossEmissiveTex() const
{
    return m_specular_gloss_emissive;
}

/****************************************************************************/

GLuint GBuffer::getDepthTex() const
{
    return m_depth_tex;
}

/****************************************************************************/
<|MERGE_RESOLUTION|>--- conflicted
+++ resolved
@@ -46,12 +46,9 @@
     glTexParameteri(GL_TEXTURE_2D, GL_TEXTURE_WRAP_T, GL_CLAMP_TO_EDGE);
     glFramebufferTexture2D(GL_DRAW_FRAMEBUFFER, GL_COLOR_ATTACHMENT1,
             GL_TEXTURE_2D, m_specular_gloss_emissive, 0);
-<<<<<<< HEAD
-=======
 
     GLenum drawBuffers[2] = {GL_COLOR_ATTACHMENT0, GL_COLOR_ATTACHMENT1};
     glDrawBuffers(2, drawBuffers);
->>>>>>> c9915499
 
     if (glCheckFramebufferStatus(GL_DRAW_FRAMEBUFFER) != GL_FRAMEBUFFER_COMPLETE) {
         LOG_ERROR("Framebuffer not complete");
